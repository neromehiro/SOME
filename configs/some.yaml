# preprocessing
binarizer_cls: preprocessing.MIDIExtractionBinarizer
raw_data_dir: []
binary_data_dir: data/some_dataset_mel/binary
binarization_args:
  num_workers: 0
  shuffle: true
valid_set_name: valid
train_set_name: train
<<<<<<< HEAD
#use_buond_loss: false
use_midi_loss: true
use_buond_loss: true

hop_size: 160  # 320
win_size: 1024
audio_sample_rate: 16000
=======
hop_size: 512  # 320
win_size: 2048
audio_sample_rate: 44100
fmin: 40
fmax: 8000
key_shift_factor: 8
key_shift_range: [-12, 12]
midi_shift_proportion: 0.0
>>>>>>> 6ba23b75
test_prefixes:
units_encoder: mel  # contentvec768l12
units_encoder_ckpt: pretrained/contentvec/checkpoint_best_legacy_500.pt
pe: rmvpe
pe_ckpt: pretrained/rmvpe/model.pt

# global constants
midi_min: 0
midi_max: 128
midi_prob_deviation: 0.5
rest_threshold: 0.1

# neural networks
sort_by_len: true
units_dim: 80  # 768
midi_num_bins: 256
model_cls: modules.model.midi_conform.midi_conforms
midi_extractor_args:
  lay: 3
  dim: 512

  use_lay_skip: true
  kernel_size: 31
  conv_drop: 0.1
  ffn_latent_drop: 0.1
  ffn_out_drop: 0.1
  attention_drop: 0.1
  attention_heads: 8
  attention_heads_dim: 64

# training
task_cls: training.MIDIExtractionTask
optimizer_args:
  optimizer_cls: torch.optim.AdamW
  lr: 0.0001
  beta1: 0.9
  beta2: 0.98
  weight_decay: 0
#lr_scheduler_args:
#  scheduler_cls: torch.optim.lr_scheduler.StepLR
#  step_size: 50000
#  gamma: 0.5

lr_scheduler_args:
  scheduler_cls: lr_scheduler.scheduler.WarmupLR
  warmup_steps: 5000
  min_lr: 0.00001

clip_grad_norm: 1
accumulate_grad_batches: 1
sampler_frame_count_grid: 6
ds_workers: 4
dataloader_prefetch_factor: 2

max_batch_size: 8
max_batch_frames: 80000
max_val_batch_size: 1
max_val_batch_frames: 10000
num_valid_plots: 10
log_interval: 100
num_sanity_val_steps: 1  # steps of validation at the beginning
val_check_interval: 1000
num_ckpt_keep: 5
max_updates: 100000
permanent_ckpt_start: 200000
permanent_ckpt_interval: 40000

###########
# pytorch lightning
# Read https://lightning.ai/docs/pytorch/stable/common/trainer.html#trainer-class-api for possible values
###########
#pl_trainer_accelerator: 'cpu'
pl_trainer_accelerator: 'auto'
pl_trainer_devices: 'auto'
pl_trainer_precision: '32-true'
pl_trainer_num_nodes: 1
pl_trainer_strategy: 'auto'
ddp_backend: 'nccl' # choose from 'gloo', 'nccl', 'nccl_no_p2p'
seed: 114514

###########
# finetune
###########

finetune_enabled: false
finetune_ckpt_path: null
finetune_ignored_params: []
finetune_strict_shapes: true

freezing_enabled: false
frozen_params: []<|MERGE_RESOLUTION|>--- conflicted
+++ resolved
@@ -7,15 +7,10 @@
   shuffle: true
 valid_set_name: valid
 train_set_name: train
-<<<<<<< HEAD
 #use_buond_loss: false
 use_midi_loss: true
 use_buond_loss: true
 
-hop_size: 160  # 320
-win_size: 1024
-audio_sample_rate: 16000
-=======
 hop_size: 512  # 320
 win_size: 2048
 audio_sample_rate: 44100
@@ -24,7 +19,6 @@
 key_shift_factor: 8
 key_shift_range: [-12, 12]
 midi_shift_proportion: 0.0
->>>>>>> 6ba23b75
 test_prefixes:
 units_encoder: mel  # contentvec768l12
 units_encoder_ckpt: pretrained/contentvec/checkpoint_best_legacy_500.pt
